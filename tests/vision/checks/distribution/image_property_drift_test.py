# ----------------------------------------------------------------------------
# Copyright (C) 2021 Deepchecks (https://www.deepchecks.com)
#
# This file is part of Deepchecks.
# Deepchecks is distributed under the terms of the GNU Affero General
# Public License (version 3 or later).
# You should have received a copy of the GNU Affero General Public License
# along with Deepchecks.  If not, see <http://www.gnu.org/licenses/>.
# ----------------------------------------------------------------------------
#
"""Image Property Drift check tests"""
from hamcrest import (all_of, assert_that, calling, close_to, contains_exactly,
                      equal_to, greater_than, has_entries, has_key, has_length,
                      has_properties, has_property, instance_of,
                      matches_regexp, raises)

from deepchecks.core import CheckResult
from deepchecks.core.condition import ConditionCategory
from deepchecks.core.errors import (DeepchecksNotImplementedError,
                                    DeepchecksValueError)
from deepchecks.vision.checks.distribution import ImagePropertyDrift
from deepchecks.vision.datasets.classification.mnist import MNISTData
from deepchecks.vision.utils.image_properties import default_image_properties


def test_image_property_drift_check(coco_train_visiondata, coco_test_visiondata, device):
    # Run
    result = ImagePropertyDrift().run(coco_train_visiondata, coco_test_visiondata, device=device)

    # Assert
    assert_that(result, is_correct_image_property_drift_result())

    assert_that(result.value, has_entries(
        {'Brightness': close_to(0.07, 0.01)}
    ))


def test_image_property_drift_check_limit_classes(coco_train_visiondata, coco_test_visiondata, device):
    
    # Run
<<<<<<< HEAD
    result = ImagePropertyDrift(
        classes_to_display=['person', 'cell phone', 'car'], 
        min_samples=5
    ).run(coco_train_visiondata, coco_test_visiondata, device=device)
=======
    result = ImagePropertyDrift(classes_to_display=['bicycle', 'bench', 'bus', 'truck'], min_samples=5
                                ).run(coco_train_visiondata, coco_test_visiondata, device=device)
>>>>>>> 11b9e524

    # Assert
    assert_that(result, is_correct_image_property_drift_result())
    
    assert_that(result.value, has_entries(
<<<<<<< HEAD
        {'Brightness': close_to(0.079, 0.01)}
=======
        {'Brightness': close_to(0.13, 0.01)}
>>>>>>> 11b9e524
    ))


def test_image_property_drift_check_limit_classes_illegal(coco_train_visiondata, coco_test_visiondata, device):
    check = ImagePropertyDrift(classes_to_display=['phone'])
    assert_that(
        calling(check.run).with_args(coco_train_visiondata, coco_test_visiondata, device=device),
        raises(DeepchecksValueError,  r'Provided list of class ids to display \[\'phone\'\] not found in training '
                                      r'dataset.')
    )


def test_image_property_drift_initialization_with_empty_list_of_image_properties():
    assert_that(
        calling(ImagePropertyDrift).with_args(image_properties=[]),
        raises(DeepchecksValueError, 'Properties list can\'t be empty')
    )


def test_image_property_drift_initialization_with_list_of_invalid_image_properties():
    assert_that(
        calling(ImagePropertyDrift).with_args(image_properties=[{'hello': 'string'}]),
        raises(DeepchecksValueError,
               r"Property must be of type dict, and include keys \['name', 'method', 'output_type'\]")
    )


def test_image_property_drift_condition(coco_train_visiondata, coco_test_visiondata, device):
    result = (
        ImagePropertyDrift()
        .add_condition_drift_score_not_greater_than()
        .run(coco_train_visiondata, coco_test_visiondata, device=device)
    )

    assert_that(result, all_of(
        is_correct_image_property_drift_result(),
        contains_passed_condition()
    ))


def test_image_property_drift_fail_condition(coco_train_visiondata, coco_test_visiondata, device):
    result = (
        ImagePropertyDrift()
        .add_condition_drift_score_not_greater_than(0)
        .run(coco_train_visiondata, coco_test_visiondata, device=device)
    )

    assert_that(result, all_of(
        is_correct_image_property_drift_result(),
        contains_failed_condition()
    ))


def contains_failed_condition():
    condition_assertion = has_properties({
        'is_pass': equal_to(False),
        'category': equal_to(ConditionCategory.FAIL),
        'details': matches_regexp(
            r'Earth Mover\'s Distance is above the threshold '
            r'for the next properties\:\n.*'
        )
    })
    return has_property(
        'conditions_results',
        contains_exactly(condition_assertion)
    )


def contains_passed_condition():
    condition_assertion = has_properties({
        'is_pass': equal_to(True),
    })
    return has_property(
        'conditions_results',
        contains_exactly(condition_assertion)
    )


def is_correct_image_property_drift_result():
    value_assertion = all_of(
        instance_of(dict),
        *[has_key(single_property['name']) for single_property in default_image_properties])

    display_assertion = all_of(
        instance_of(list),
        has_length(greater_than(1)),
        # TODO
    )
    return all_of(
        instance_of(CheckResult),
        has_properties({
            'value': value_assertion,
            'header': 'Image Property Drift',
            'display': display_assertion
        })
    )

# NOTE: not actual anymore
# def test_run_on_data_with_only_images(mnist_train_only_images, mnist_test_only_images, device):
#     # Act - Assert check runs without exception
#     ImagePropertyDrift().run(mnist_train_only_images, mnist_test_only_images, device=device)<|MERGE_RESOLUTION|>--- conflicted
+++ resolved
@@ -38,25 +38,14 @@
 def test_image_property_drift_check_limit_classes(coco_train_visiondata, coco_test_visiondata, device):
     
     # Run
-<<<<<<< HEAD
-    result = ImagePropertyDrift(
-        classes_to_display=['person', 'cell phone', 'car'], 
-        min_samples=5
-    ).run(coco_train_visiondata, coco_test_visiondata, device=device)
-=======
     result = ImagePropertyDrift(classes_to_display=['bicycle', 'bench', 'bus', 'truck'], min_samples=5
                                 ).run(coco_train_visiondata, coco_test_visiondata, device=device)
->>>>>>> 11b9e524
 
     # Assert
     assert_that(result, is_correct_image_property_drift_result())
     
     assert_that(result.value, has_entries(
-<<<<<<< HEAD
-        {'Brightness': close_to(0.079, 0.01)}
-=======
         {'Brightness': close_to(0.13, 0.01)}
->>>>>>> 11b9e524
     ))
 
 
