--- conflicted
+++ resolved
@@ -152,6 +152,7 @@
 
     def process_conditions(self):
         """Process the conditions results from current result and check."""
+        assert self.check is not None
         self.conditions_results = self.check.conditions_decision(self)
 
     def have_conditions(self) -> bool:
@@ -238,12 +239,6 @@
         file: Union[str, io.TextIOWrapper, None] = None,
         unique_id: Optional[str] = None,
         show_additional_outputs: bool = True,
-<<<<<<< HEAD
-=======
-        as_widget: bool = True,
-        requirejs: bool = True,
-        connected: bool = False,
->>>>>>> 5ac8176b
         **kwargs
     ):
         """Save a result to an HTML file.
@@ -256,19 +251,6 @@
             unique identifier of the result output
         show_additional_outputs : bool, default True
             whether to show additional outputs or not
-<<<<<<< HEAD
-=======
-        as_widget : bool, default True
-            whether to use ipywidgets or not
-        requirejs: bool , default: True
-            whether to include requirejs library into output HTML or not
-        connected: bool , default False
-            indicates whether internet connection is available or not,
-            if 'True' then CDN urls will be used to load javascript otherwise
-            javascript libraries will be injected directly into HTML output.
-            Set to 'False' to make results viewing possible when the internet
-            connection is not available.
->>>>>>> 5ac8176b
 
         Returns
         -------
@@ -277,12 +259,7 @@
         """
         return save_as_html(
             file=file,
-<<<<<<< HEAD
             serializer=self.html_serializer,
-=======
-            serializer=self.widget_serializer if as_widget else self.html_serializer,
-            connected=connected,
->>>>>>> 5ac8176b
             # next kwargs will be passed to serializer.serialize method
             output_id=unique_id,
             check_sections=detalize_additional_output(show_additional_outputs),
@@ -481,12 +458,6 @@
     def save_as_html(
         self,
         file: Union[str, io.TextIOWrapper, None] = None,
-<<<<<<< HEAD
-=======
-        as_widget: bool = True,
-        requirejs: bool = True,
-        connected: bool = False,
->>>>>>> 5ac8176b
         **kwargs
     ) -> Optional[str]:
         """Save output as html file.
@@ -495,19 +466,6 @@
         ----------
         file : filename or file-like object
             The file to write the HTML output to. If None writes to output.html
-<<<<<<< HEAD
-=======
-        as_widget : bool, default True
-            whether to use ipywidgets or not
-        requirejs: bool , default: True
-            whether to include requirejs library into output HTML or not
-        connected: bool , default False
-            indicates whether internet connection is available or not,
-            if 'True' then CDN urls will be used to load javascript otherwise
-            javascript libraries will be injected directly into HTML output.
-            Set to 'False' to make results viewing possible when the internet
-            connection is not available.
->>>>>>> 5ac8176b
 
         Returns
         -------
@@ -516,13 +474,7 @@
         """
         return save_as_html(
             file=file,
-<<<<<<< HEAD
             serializer=self.html_serializer,
-=======
-            serializer=self.widget_serializer if as_widget else self.html_serializer,
-            connected=connected,
-            requirejs=requirejs,
->>>>>>> 5ac8176b
         )
 
     def to_widget(self, **kwargs) -> Widget:
