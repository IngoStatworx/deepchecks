# ----------------------------------------------------------------------------
# Copyright (C) 2021-2022 Deepchecks (https://www.deepchecks.com)
#
# This file is part of Deepchecks.
# Deepchecks is distributed under the terms of the GNU Affero General
# Public License (version 3 or later).
# You should have received a copy of the GNU Affero General Public License
# along with Deepchecks.  If not, see <http://www.gnu.org/licenses/>.
# ----------------------------------------------------------------------------
#
# pylint: disable=unused-argument, import-outside-toplevel
"""Module containing the Suite object, used for running a set of checks together."""
import abc
import importlib
import io
import warnings
from collections import OrderedDict
from typing import List, Optional, Sequence, Set, Tuple, Type, Union, cast

import jsonpickle
<<<<<<< HEAD
=======
from ipywidgets import Widget
from typing_extensions import TypedDict
>>>>>>> eb8bab2d

from deepchecks.core import check_result as check_types
from deepchecks.core.checks import BaseCheck, CheckConfig
from deepchecks.core.display import DisplayableResult, save_as_html
from deepchecks.core.errors import DeepchecksValueError
from deepchecks.core.serialization.abc import HTMLFormatter
from deepchecks.core.serialization.suite_result.html import SuiteResultSerializer as SuiteResultHtmlSerializer
from deepchecks.core.serialization.suite_result.json import SuiteResultSerializer as SuiteResultJsonSerializer
# from deepchecks.core.serialization.suite_result.widget import SuiteResultSerializer as SuiteResultWidgetSerializer
from deepchecks.utils.strings import get_random_string
from deepchecks.utils.wandb_utils import wandb_run

# from ipywidgets import Widget


__all__ = ['BaseSuite', 'SuiteResult']


class SuiteConfig(TypedDict):
    name: str
    module_name: str
    checks: List[CheckConfig]


class SuiteResult(DisplayableResult):
    """Contain the results of a suite run.

    Parameters
    ----------
    name: str
    results: List[BaseCheckResult]
    extra_info: Optional[List[str]]
    """

    name: str
    extra_info: List[str]
    results: List['check_types.BaseCheckResult']

    def __init__(
        self,
        name: str,
        results: List['check_types.BaseCheckResult'],
        extra_info: Optional[List[str]] = None,
    ):
        """Initialize suite result."""
        self.name = name
        self.results = sort_check_results(results)
        self.extra_info = extra_info or []

        # NOTE:
        # we collect results indexes in order to facilitate results
        # filtering and selection via the `select_results` method
        #
        # Examples:
        # >>
        # >> sr.select_result(sr.results_with_conditions | sr.results_with_display)
        # >> sr.select_results(sr.results_without_conditions & sr.results_with_display)

        self.results_with_conditions: Set[int] = set()
        self.results_without_conditions: Set[int] = set()
        self.results_with_display: Set[int] = set()
        self.results_without_display: Set[int] = set()
        self.failures: Set[int] = set()

        for index, result in enumerate(self.results):
            if isinstance(result, check_types.CheckFailure):
                self.failures.add(index)
            elif isinstance(result, check_types.CheckResult):
                has_conditions = result.have_conditions()
                has_display = result.have_display()
                if has_conditions:
                    self.results_with_conditions.add(index)
                else:
                    self.results_without_conditions.add(index)
                if has_display:
                    self.results_with_display.add(index)
                else:
                    self.results_without_display.add(index)
            else:
                raise TypeError(f'Unknown type of result - {type(result).__name__}')

    def select_results(self, idx: Set[int]) -> List[Union[
        'check_types.CheckResult',
        'check_types.CheckFailure'
    ]]:
        """Select results by indexes."""
        output = []
        for index, result in enumerate(self.results):
            if index in idx:
                output.append(result)
        return output

    def __repr__(self):
        """Return default __repr__ function uses value."""
        return self.name

    def _repr_html_(
        self,
        unique_id: Optional[str] = None,
    ) -> str:
        """Return html representation of check result."""
        return self.html_serializer.serialize(
            full_html=True,
            unique_id=unique_id or get_random_string(n=25)
        )

    def _repr_json_(self):
        return SuiteResultJsonSerializer(self).serialize()

    def _repr_mimebundle_(self, **kwargs):
        return {
            'text/html': self._repr_html_(),
            'application/json': self._repr_json_()
        }

    # @property
    # def widget_serializer(self) -> SuiteResultWidgetSerializer:
    #     """Return WidgetSerializer instance."""
    #     return SuiteResultWidgetSerializer(self)

    @property
    def html_serializer(self) -> SuiteResultHtmlSerializer:
        """Return HtmlSerializer instance."""
        return SuiteResultHtmlSerializer(self)

    def show(
        self,
        unique_id: Optional[str] = None,
        **kwargs
    ) -> Optional[HTMLFormatter]:
        """Display result.

        Parameters
        ----------
        unique_id : Optional[str], default None
            unique identifier of the result output
        **kwargs :
            other key-value arguments will be passed to the `Serializer.serialize`
            method

        Returns
        -------
        Optional[HTMLFormatter] :
            when used by sphinx-gallery
        """
        return super().show(
            unique_id=unique_id or get_random_string(n=25),
            **kwargs
        )

    def show_not_interactive(
        self,
        unique_id: Optional[str] = None,
        **kwargs
    ):
        """Display the not interactive version of result output.

        In this case, ipywidgets will not be used and plotly
        figures will be transformed into jpeg images.

        Parameters
        ----------
        unique_id : Optional[str], default None
            unique identifier of the result output
        **kwrgs :
            other key-value arguments will be passed to the `Serializer.serialize`
            method
        """
        return super().show_not_interactive(
            unique_id or get_random_string(n=25),
            **kwargs
        )

    def save_as_html(
        self,
        file: Union[str, io.TextIOWrapper, None] = None,
        unique_id: Optional[str] = None,
        **kwargs
    ):
        """Save output as html file.

        Parameters
        ----------
        file : filename or file-like object
            The file to write the HTML output to. If None writes to output.html
        as_widget : bool, default True
            whether to use ipywidgets or not
        requirejs: bool , default: True
            whether to include requirejs library into output HTML or not
        unique_id : Optional[str], default None
            unique identifier of the result output

        Returns
        -------
        Optional[str] :
            name of newly create file
        """
        return save_as_html(
            file=file,
            serializer=self.html_serializer,
            # next kwargs will be passed to the serializer.serialize method
            output_id=unique_id or get_random_string(n=25),
        )

    # def to_widget(
    #     self,
    #     unique_id: Optional[str] = None,
    #     **kwargs
    # ) -> Widget:
    #     """Return SuiteResult as a ipywidgets.Widget instance.

    #     Parameters
    #     ----------
    #     unique_id : Optional[str], default None
    #         unique identifier of the result output

    #     Returns
    #     -------
    #     Widget
    #     """
    #     output_id = unique_id or get_random_string(n=25)
    #     return SuiteResultWidgetSerializer(self).serialize(output_id=output_id)

    def to_json(self, with_display: bool = True, **kwargs):
        """Return check result as json.

        Parameters
        ----------
        with_display : bool, default True
            whether to include serialized `SuiteResult.display` items into
            the output or not

        Returns
        -------
        str
        """
        return jsonpickle.dumps(
            SuiteResultJsonSerializer(self).serialize(with_display=with_display),
            unpicklable=False
        )

    def to_wandb(
        self,
        dedicated_run: Optional[bool] = None,
        **kwargs
    ):
        """Send suite result to wandb.

        Parameters
        ----------
        dedicated_run : bool
            whether to create a separate wandb run or not
            (deprecated parameter, does not have any effect anymore)
        kwargs: Keyword arguments to pass to wandb.init.
                Default project name is deepchecks.
                Default config is the suite name.
        """
        # NOTE:
        # Wandb is not a default dependency
        # user should install it manually therefore we are
        # doing import within method to prevent premature ImportError
        # TODO:
        # Previous implementation used ProgressBar to show serialization progress
        from deepchecks.core.serialization.suite_result.wandb import SuiteResultSerializer as WandbSerializer

        if dedicated_run is not None:
            warnings.warn(
                '"dedicated_run" parameter is deprecated and does not have effect anymore. '
                'It will be remove in next versions.'
            )

        wandb_kwargs = {'config': {'name': self.name}}
        wandb_kwargs.update(**kwargs)

        with wandb_run(**wandb_kwargs) as run:
            run.log(WandbSerializer(self).serialize())

    def get_not_ran_checks(self) -> List['check_types.CheckFailure']:
        """Get all the check results which did not run (unable to run due to missing parameters, exception, etc).

        Returns
        -------
        List[CheckFailure]
            All the check failures in the suite.
        """
        return cast(List[check_types.CheckFailure], self.select_results(self.failures))

    def get_not_passed_checks(self, fail_if_warning=True) -> List['check_types.CheckResult']:
        """Get all the check results that have not passing condition.

        Parameters
        ----------
        fail_if_warning: bool, Default: True
            Whether conditions should fail on status of warning

        Returns
        -------
        List[CheckResult]
            All the check results in the suite that have failing conditions.
        """
        results = cast(
            List[check_types.CheckResult],
            self.select_results(self.results_with_conditions)
        )
        return [
            r for r in results
            if not r.passed_conditions(fail_if_warning)
        ]

    def get_passed_checks(self, fail_if_warning=True) -> List['check_types.CheckResult']:
        """Get all the check results that have passing condition.

        Parameters
        ----------
        fail_if_warning: bool, Default: True
            Whether conditions should fail on status of warning

        Returns
        -------
        List[CheckResult]
            All the check results in the suite that have failing conditions.
        """
        results = cast(
            List[check_types.CheckResult],
            self.select_results(self.results_with_conditions)
        )
        return [
            r for r in results
            if r.passed_conditions(fail_if_warning)
        ]

    def passed(self, fail_if_warning: bool = True, fail_if_check_not_run: bool = False) -> bool:
        """Return whether this suite result has passed. Pass value is derived from condition results of all individual\
         checks, and may consider checks that didn't run.

        Parameters
        ----------
        fail_if_warning: bool, Default: True
            Whether conditions should fail on status of warning
        fail_if_check_not_run: bool, Default: False
            Whether checks that didn't run (missing parameters, exception, etc) should fail the suite result.

        Returns
        -------
        bool
        """
        not_run_pass = len(self.get_not_ran_checks()) == 0 if fail_if_check_not_run else True
        conditions_pass = len(self.get_not_passed_checks(fail_if_warning)) == 0
        return conditions_pass and not_run_pass

    @classmethod
    def from_json(cls, json_res: str):
        """Convert a json object that was returned from SuiteResult.to_json.

        Parameters
        ----------
        json_data: Union[str, Dict]
            Json data

        Returns
        -------
        SuiteResult
            A suite result object.
        """
        json_dict = jsonpickle.loads(json_res)
        name = json_dict['name']
        results = []
        for res in json_dict['results']:
            results.append(check_types.BaseCheckResult.from_json(res))
        return SuiteResult(name, results)


class BaseSuite:
    """Class for running a set of checks together, and returning a unified pass / no-pass.

    Parameters
    ----------
    checks: OrderedDict
        A list of checks to run.
    name: str
        Name of the suite
    """

    @classmethod
    @abc.abstractmethod
    def supported_checks(cls) -> Tuple:
        """Return list of of supported check types."""
        pass

    checks: 'OrderedDict[int, BaseCheck]'
    name: str
    _check_index: int

    def __init__(self, name: str, *checks: Union[BaseCheck, 'BaseSuite']):
        self.name = name
        self.checks = OrderedDict()
        self._check_index = 0
        for check in checks:
            self.add(check)

    def __repr__(self, tabs=0):
        """Representation of suite as string."""
        tabs_str = '\t' * tabs
        checks_str = ''.join([f'\n{c.__repr__(tabs + 1, str(n) + ": ")}' for n, c in self.checks.items()])
        return f'{tabs_str}{self.name}: [{checks_str}\n{tabs_str}]'

    def __getitem__(self, index):
        """Access check inside the suite by name."""
        if index not in self.checks:
            raise DeepchecksValueError(f'No index {index} in suite')
        return self.checks[index]

    def add(self, check: Union['BaseCheck', 'BaseSuite']):
        """Add a check or a suite to current suite.

        Parameters
        ----------
        check : BaseCheck
            A check or suite to add.
        """
        if isinstance(check, BaseSuite):
            if check is self:
                return self
            for c in check.checks.values():
                self.add(c)
        elif not isinstance(check, self.supported_checks()):
            raise DeepchecksValueError(
                f'Suite received unsupported object type: {check.__class__.__name__}'
            )
        else:
            self.checks[self._check_index] = check
            self._check_index += 1
        return self

    def remove(self, index: int):
        """Remove a check by given index.

        Parameters
        ----------
        index : int
            Index of check to remove.
        """
        if index not in self.checks:
            raise DeepchecksValueError(f'No index {index} in suite')
        self.checks.pop(index)
        return self

    def config(self) -> SuiteConfig:
        """Return suite configuration (checks' conditions' configuration not yet supported).

        Returns
        -------
        SuiteConfig
            includes the suite name, and list of check configs.
        """
        meta_data = SuiteConfig(name=self.name, checks=[], module_name=self.__module__)
        for check in self.checks.values():
            meta_data['checks'].append(check.config())
        return meta_data

    @staticmethod
    def from_config(conf: SuiteConfig) -> 'BaseSuite':
        """Return suite object from a CheckConfig object.

        Parameters
        ----------
        conf : SuiteConfig
            the SuiteConfig object

        Returns
        -------
        BaseSuite
            the suite class object from given config
        """
        checks = []
        for check_conf in conf['checks']:
            checks.append(BaseCheck.from_config(check_conf))

        module = importlib.import_module(conf['module_name'])
        suite_cls: Type[BaseSuite] = getattr(module, 'Suite')
        return suite_cls(conf['name'], *checks)


def sort_check_results(
    check_results: Sequence['check_types.BaseCheckResult']
) -> List['check_types.BaseCheckResult']:
    """Sort sequence of 'CheckResult' instances.

    Returns
    -------
    List[check_types.CheckResult]
    """
    order = []
    check_results_index = {}

    for index, it in enumerate(check_results):
        check_results_index[index] = it

        if isinstance(it, check_types.CheckResult):
            order.append((it.priority, index))
        elif isinstance(it, check_types.CheckFailure):
            order.append((998, index))
        else:
            order.append((999, index))

    order = sorted(order)

    return [
        check_results_index[index]
        for _, index in order
    ]<|MERGE_RESOLUTION|>--- conflicted
+++ resolved
@@ -18,11 +18,8 @@
 from typing import List, Optional, Sequence, Set, Tuple, Type, Union, cast
 
 import jsonpickle
-<<<<<<< HEAD
-=======
-from ipywidgets import Widget
+# from ipywidgets import Widget
 from typing_extensions import TypedDict
->>>>>>> eb8bab2d
 
 from deepchecks.core import check_result as check_types
 from deepchecks.core.checks import BaseCheck, CheckConfig
